import {
  APICallError,
  LanguageModelV3,
  LanguageModelV3CallWarning,
  LanguageModelV3Content,
  LanguageModelV3FinishReason,
  LanguageModelV3ProviderDefinedTool,
  LanguageModelV3StreamPart,
  LanguageModelV3Usage,
  SharedV3ProviderMetadata,
} from '@ai-sdk/provider';
import {
  combineHeaders,
  createEventSourceResponseHandler,
  createJsonResponseHandler,
  generateId,
  InferSchema,
  parseProviderOptions,
  ParseResult,
  postJsonToApi,
} from '@ai-sdk/provider-utils';
import { OpenAIConfig } from '../openai-config';
import { openaiFailedResponseHandler } from '../openai-error';
import {
  codeInterpreterInputSchema,
  codeInterpreterOutputSchema,
} from '../tool/code-interpreter';
import { fileSearchOutputSchema } from '../tool/file-search';
import { imageGenerationOutputSchema } from '../tool/image-generation';
import { localShellInputSchema } from '../tool/local-shell';
import { convertToOpenAIResponsesInput } from './convert-to-openai-responses-input';
import { mapOpenAIResponseFinishReason } from './map-openai-responses-finish-reason';
import {
  OpenAIResponsesChunk,
  openaiResponsesChunkSchema,
  OpenAIResponsesIncludeOptions,
  OpenAIResponsesIncludeValue,
  OpenAIResponsesLogprobs,
  openaiResponsesResponseSchema,
} from './openai-responses-api';
import {
  OpenAIResponsesModelId,
  openaiResponsesProviderOptionsSchema,
  TOP_LOGPROBS_MAX,
} from './openai-responses-options';
import { prepareResponsesTools } from './openai-responses-prepare-tools';

export class OpenAIResponsesLanguageModel implements LanguageModelV3 {
  readonly specificationVersion = 'v3';

  readonly modelId: OpenAIResponsesModelId;

  private readonly config: OpenAIConfig;

  constructor(modelId: OpenAIResponsesModelId, config: OpenAIConfig) {
    this.modelId = modelId;
    this.config = config;
  }

  readonly supportedUrls: Record<string, RegExp[]> = {
    'image/*': [/^https?:\/\/.*$/],
    'application/pdf': [/^https?:\/\/.*$/],
  };

  get provider(): string {
    return this.config.provider;
  }

  private async getArgs({
    maxOutputTokens,
    temperature,
    stopSequences,
    topP,
    topK,
    presencePenalty,
    frequencyPenalty,
    seed,
    prompt,
    providerOptions,
    tools,
    toolChoice,
    responseFormat,
  }: Parameters<LanguageModelV3['doGenerate']>[0]) {
    const warnings: LanguageModelV3CallWarning[] = [];
    const modelConfig = getResponsesModelConfig(this.modelId);

    if (topK != null) {
      warnings.push({ type: 'unsupported-setting', setting: 'topK' });
    }

    if (seed != null) {
      warnings.push({ type: 'unsupported-setting', setting: 'seed' });
    }

    if (presencePenalty != null) {
      warnings.push({
        type: 'unsupported-setting',
        setting: 'presencePenalty',
      });
    }

    if (frequencyPenalty != null) {
      warnings.push({
        type: 'unsupported-setting',
        setting: 'frequencyPenalty',
      });
    }

    if (stopSequences != null) {
      warnings.push({ type: 'unsupported-setting', setting: 'stopSequences' });
    }

    const openaiOptions = await parseProviderOptions({
      provider: 'openai',
      providerOptions,
      schema: openaiResponsesProviderOptionsSchema,
    });

    const { input, warnings: inputWarnings } =
      await convertToOpenAIResponsesInput({
        prompt,
        systemMessageMode: modelConfig.systemMessageMode,
        fileIdPrefixes: this.config.fileIdPrefixes,
        store: openaiOptions?.store ?? true,
        hasLocalShellTool: hasOpenAITool('openai.local_shell'),
      });

    warnings.push(...inputWarnings);

    const strictJsonSchema = openaiOptions?.strictJsonSchema ?? false;

    let include: OpenAIResponsesIncludeOptions = openaiOptions?.include;

    function addInclude(key: OpenAIResponsesIncludeValue) {
      include = include != null ? [...include, key] : [key];
    }

    function hasOpenAITool(id: string) {
      return (
        tools?.find(
          tool => tool.type === 'provider-defined' && tool.id === id,
        ) != null
      );
    }

    // when logprobs are requested, automatically include them:
    const topLogprobs =
      typeof openaiOptions?.logprobs === 'number'
        ? openaiOptions?.logprobs
        : openaiOptions?.logprobs === true
          ? TOP_LOGPROBS_MAX
          : undefined;

    if (topLogprobs) {
      addInclude('message.output_text.logprobs');
    }

    // when a web search tool is present, automatically include the sources:
    const webSearchToolName = (
      tools?.find(
        tool =>
          tool.type === 'provider-defined' &&
          (tool.id === 'openai.web_search' ||
            tool.id === 'openai.web_search_preview'),
      ) as LanguageModelV3ProviderDefinedTool | undefined
    )?.name;

    if (webSearchToolName) {
      addInclude('web_search_call.action.sources');
    }

    // when a code interpreter tool is present, automatically include the outputs:
    if (hasOpenAITool('openai.code_interpreter')) {
      addInclude('code_interpreter_call.outputs');
    }

    const baseArgs = {
      model: this.modelId,
      input,
      temperature,
      top_p: topP,
      max_output_tokens: maxOutputTokens,

      ...((responseFormat?.type === 'json' || openaiOptions?.textVerbosity) && {
        text: {
          ...(responseFormat?.type === 'json' && {
            format:
              responseFormat.schema != null
                ? {
                    type: 'json_schema',
                    strict: strictJsonSchema,
                    name: responseFormat.name ?? 'response',
                    description: responseFormat.description,
                    schema: responseFormat.schema,
                  }
                : { type: 'json_object' },
          }),
          ...(openaiOptions?.textVerbosity && {
            verbosity: openaiOptions.textVerbosity,
          }),
        },
      }),

      // provider options:
      max_tool_calls: openaiOptions?.maxToolCalls,
      metadata: openaiOptions?.metadata,
      parallel_tool_calls: openaiOptions?.parallelToolCalls,
      previous_response_id: openaiOptions?.previousResponseId,
      store: openaiOptions?.store,
      user: openaiOptions?.user,
      instructions: openaiOptions?.instructions,
      service_tier: openaiOptions?.serviceTier,
      include,
      prompt_cache_key: openaiOptions?.promptCacheKey,
      safety_identifier: openaiOptions?.safetyIdentifier,
      top_logprobs: topLogprobs,

      // model-specific settings:
      ...(modelConfig.isReasoningModel &&
        (openaiOptions?.reasoningEffort != null ||
          openaiOptions?.reasoningSummary != null) && {
          reasoning: {
            ...(openaiOptions?.reasoningEffort != null && {
              effort: openaiOptions.reasoningEffort,
            }),
            ...(openaiOptions?.reasoningSummary != null && {
              summary: openaiOptions.reasoningSummary,
            }),
          },
        }),
      ...(modelConfig.requiredAutoTruncation && {
        truncation: 'auto',
      }),
    };

    if (modelConfig.isReasoningModel) {
      // remove unsupported settings for reasoning models
      // see https://platform.openai.com/docs/guides/reasoning#limitations
      if (baseArgs.temperature != null) {
        baseArgs.temperature = undefined;
        warnings.push({
          type: 'unsupported-setting',
          setting: 'temperature',
          details: 'temperature is not supported for reasoning models',
        });
      }

      if (baseArgs.top_p != null) {
        baseArgs.top_p = undefined;
        warnings.push({
          type: 'unsupported-setting',
          setting: 'topP',
          details: 'topP is not supported for reasoning models',
        });
      }
    } else {
      if (openaiOptions?.reasoningEffort != null) {
        warnings.push({
          type: 'unsupported-setting',
          setting: 'reasoningEffort',
          details: 'reasoningEffort is not supported for non-reasoning models',
        });
      }

      if (openaiOptions?.reasoningSummary != null) {
        warnings.push({
          type: 'unsupported-setting',
          setting: 'reasoningSummary',
          details: 'reasoningSummary is not supported for non-reasoning models',
        });
      }
    }

    // Validate flex processing support
    if (
      openaiOptions?.serviceTier === 'flex' &&
      !modelConfig.supportsFlexProcessing
    ) {
      warnings.push({
        type: 'unsupported-setting',
        setting: 'serviceTier',
        details:
          'flex processing is only available for o3, o4-mini, and gpt-5 models',
      });
      // Remove from args if not supported
      delete (baseArgs as any).service_tier;
    }

    // Validate priority processing support
    if (
      openaiOptions?.serviceTier === 'priority' &&
      !modelConfig.supportsPriorityProcessing
    ) {
      warnings.push({
        type: 'unsupported-setting',
        setting: 'serviceTier',
        details:
          'priority processing is only available for supported models (gpt-4, gpt-5, gpt-5-mini, o3, o4-mini) and requires Enterprise access. gpt-5-nano is not supported',
      });
      // Remove from args if not supported
      delete (baseArgs as any).service_tier;
    }

    const {
      tools: openaiTools,
      toolChoice: openaiToolChoice,
      toolWarnings,
    } = await prepareResponsesTools({
      tools,
      toolChoice,
      strictJsonSchema,
    });

    return {
      webSearchToolName,
      args: {
        ...baseArgs,
        tools: openaiTools,
        tool_choice: openaiToolChoice,
      },
      warnings: [...warnings, ...toolWarnings],
    };
  }

  async doGenerate(
    options: Parameters<LanguageModelV3['doGenerate']>[0],
  ): Promise<Awaited<ReturnType<LanguageModelV3['doGenerate']>>> {
    const {
      args: body,
      warnings,
      webSearchToolName,
    } = await this.getArgs(options);
    const url = this.config.url({
      path: '/responses',
      modelId: this.modelId,
    });

    const {
      responseHeaders,
      value: response,
      rawValue: rawResponse,
    } = await postJsonToApi({
      url,
      headers: combineHeaders(this.config.headers(), options.headers),
      body,
      failedResponseHandler: openaiFailedResponseHandler,
      successfulResponseHandler: createJsonResponseHandler(
        openaiResponsesResponseSchema,
      ),
      abortSignal: options.abortSignal,
      fetch: this.config.fetch,
    });

    if (response.error) {
      throw new APICallError({
        message: response.error.message,
        url,
        requestBodyValues: body,
        statusCode: 400,
        responseHeaders,
        responseBody: rawResponse as string,
        isRetryable: false,
      });
    }

    const content: Array<LanguageModelV3Content> = [];
    const logprobs: Array<OpenAIResponsesLogprobs> = [];

    // flag that checks if there have been client-side tool calls (not executed by openai)
    let hasFunctionCall = false;

    // map response content to content array
    for (const part of response.output) {
      switch (part.type) {
        case 'reasoning': {
          // when there are no summary parts, we need to add an empty reasoning part:
          if (part.summary.length === 0) {
            part.summary.push({ type: 'summary_text', text: '' });
          }

          for (const summary of part.summary) {
            content.push({
              type: 'reasoning' as const,
              text: summary.text,
              providerMetadata: {
                openai: {
                  itemId: part.id,
                  reasoningEncryptedContent: part.encrypted_content ?? null,
                },
              },
            });
          }
          break;
        }

        case 'image_generation_call': {
          content.push({
            type: 'tool-call',
            toolCallId: part.id,
            toolName: 'image_generation',
            input: '{}',
            providerExecuted: true,
          });

          content.push({
            type: 'tool-result',
            toolCallId: part.id,
            toolName: 'image_generation',
            result: {
              result: part.result,
            } satisfies InferSchema<typeof imageGenerationOutputSchema>,
            providerExecuted: true,
          });

          break;
        }

        case 'local_shell_call': {
          content.push({
            type: 'tool-call',
            toolCallId: part.call_id,
            toolName: 'local_shell',
            input: JSON.stringify({
              action: part.action,
            } satisfies InferSchema<typeof localShellInputSchema>),
            providerMetadata: {
              openai: {
                itemId: part.id,
              },
            },
          });

          break;
        }

        case 'message': {
          for (const contentPart of part.content) {
            if (
              options.providerOptions?.openai?.logprobs &&
              contentPart.logprobs
            ) {
              logprobs.push(contentPart.logprobs);
            }

            content.push({
              type: 'text',
              text: contentPart.text,
              providerMetadata: {
                openai: {
                  itemId: part.id,
                },
              },
            });

            for (const annotation of contentPart.annotations) {
              if (annotation.type === 'url_citation') {
                content.push({
                  type: 'source',
                  sourceType: 'url',
                  id: this.config.generateId?.() ?? generateId(),
                  url: annotation.url,
                  title: annotation.title,
                });
              } else if (annotation.type === 'file_citation') {
                content.push({
                  type: 'source',
                  sourceType: 'document',
                  id: this.config.generateId?.() ?? generateId(),
                  mediaType: 'text/plain',
                  title: annotation.quote ?? annotation.filename ?? 'Document',
                  filename: annotation.filename ?? annotation.file_id,
                });
              }
            }
          }

          break;
        }

        case 'function_call': {
          hasFunctionCall = true;

          content.push({
            type: 'tool-call',
            toolCallId: part.call_id,
            toolName: part.name,
            input: part.arguments,
            providerMetadata: {
              openai: {
                itemId: part.id,
              },
            },
          });
          break;
        }

        case 'web_search_call': {
          content.push({
            type: 'tool-call',
            toolCallId: part.id,
            toolName: webSearchToolName ?? 'web_search',
            input: JSON.stringify({ action: part.action }),
            providerExecuted: true,
          });

          content.push({
            type: 'tool-result',
            toolCallId: part.id,
            toolName: webSearchToolName ?? 'web_search',
            result: { status: part.status },
            providerExecuted: true,
          });

          break;
        }

        case 'computer_call': {
          content.push({
            type: 'tool-call',
            toolCallId: part.id,
            toolName: 'computer_use',
            input: '',
            providerExecuted: true,
          });

          content.push({
            type: 'tool-result',
            toolCallId: part.id,
            toolName: 'computer_use',
            result: {
              type: 'computer_use_tool_result',
              status: part.status || 'completed',
            },
            providerExecuted: true,
          });
          break;
        }

        case 'file_search_call': {
          content.push({
            type: 'tool-call',
            toolCallId: part.id,
            toolName: 'file_search',
            input: '{}',
            providerExecuted: true,
          });

          content.push({
            type: 'tool-result',
            toolCallId: part.id,
            toolName: 'file_search',
            result: {
              queries: part.queries,
              results:
                part.results?.map(result => ({
                  attributes: result.attributes,
                  fileId: result.file_id,
                  filename: result.filename,
                  score: result.score,
                  text: result.text,
                })) ?? null,
            } satisfies InferSchema<typeof fileSearchOutputSchema>,
            providerExecuted: true,
          });
          break;
        }

        case 'code_interpreter_call': {
          content.push({
            type: 'tool-call',
            toolCallId: part.id,
            toolName: 'code_interpreter',
            input: JSON.stringify({
              code: part.code,
              containerId: part.container_id,
            } satisfies InferSchema<typeof codeInterpreterInputSchema>),
            providerExecuted: true,
          });

          content.push({
            type: 'tool-result',
            toolCallId: part.id,
            toolName: 'code_interpreter',
            result: {
              outputs: part.outputs,
            } satisfies InferSchema<typeof codeInterpreterOutputSchema>,
            providerExecuted: true,
          });
          break;
        }
      }
    }

    const providerMetadata: SharedV3ProviderMetadata = {
      openai: { responseId: response.id },
    };

    if (logprobs.length > 0) {
      providerMetadata.openai.logprobs = logprobs;
    }

    if (typeof response.service_tier === 'string') {
      providerMetadata.openai.serviceTier = response.service_tier;
    }

    return {
      content,
      finishReason: mapOpenAIResponseFinishReason({
        finishReason: response.incomplete_details?.reason,
        hasFunctionCall,
      }),
      usage: {
        inputTokens: response.usage.input_tokens,
        outputTokens: response.usage.output_tokens,
        totalTokens: response.usage.input_tokens + response.usage.output_tokens,
        reasoningTokens:
          response.usage.output_tokens_details?.reasoning_tokens ?? undefined,
        cachedInputTokens:
          response.usage.input_tokens_details?.cached_tokens ?? undefined,
      },
      request: { body },
      response: {
        id: response.id,
        timestamp: new Date(response.created_at * 1000),
        modelId: response.model,
        headers: responseHeaders,
        body: rawResponse,
      },
      providerMetadata,
      warnings,
    };
  }

  async doStream(
    options: Parameters<LanguageModelV3['doStream']>[0],
  ): Promise<Awaited<ReturnType<LanguageModelV3['doStream']>>> {
    const {
      args: body,
      warnings,
      webSearchToolName,
    } = await this.getArgs(options);

    const { responseHeaders, value: response } = await postJsonToApi({
      url: this.config.url({
        path: '/responses',
        modelId: this.modelId,
      }),
      headers: combineHeaders(this.config.headers(), options.headers),
      body: {
        ...body,
        stream: true,
      },
      failedResponseHandler: openaiFailedResponseHandler,
      successfulResponseHandler: createEventSourceResponseHandler(
        openaiResponsesChunkSchema,
      ),
      abortSignal: options.abortSignal,
      fetch: this.config.fetch,
    });

    const self = this;

    let finishReason: LanguageModelV3FinishReason = 'unknown';
    const usage: LanguageModelV3Usage = {
      inputTokens: undefined,
      outputTokens: undefined,
      totalTokens: undefined,
    };
    const logprobs: Array<OpenAIResponsesLogprobs> = [];
    let responseId: string | null = null;
    const ongoingToolCalls: Record<
      number,
      | {
          toolName: string;
          toolCallId: string;
          codeInterpreter?: {
            containerId: string;
          };
        }
      | undefined
    > = {};

    // flag that checks if there have been client-side tool calls (not executed by openai)
    let hasFunctionCall = false;

    const activeReasoning: Record<
      string,
      {
        encryptedContent?: string | null;
        summaryParts: number[];
      }
    > = {};

    let serviceTier: string | undefined;

    return {
      stream: response.pipeThrough(
        new TransformStream<
          ParseResult<OpenAIResponsesChunk>,
          LanguageModelV3StreamPart
        >({
          start(controller) {
            controller.enqueue({ type: 'stream-start', warnings });
          },

          transform(chunk, controller) {
            if (options.includeRawChunks) {
              controller.enqueue({ type: 'raw', rawValue: chunk.rawValue });
            }

            // handle failed chunk parsing / validation:
            if (!chunk.success) {
              finishReason = 'error';
              controller.enqueue({ type: 'error', error: chunk.error });
              return;
            }

            const value = chunk.value;

            if (isResponseOutputItemAddedChunk(value)) {
              if (value.item.type === 'function_call') {
                ongoingToolCalls[value.output_index] = {
                  toolName: value.item.name,
                  toolCallId: value.item.call_id,
                };

                controller.enqueue({
                  type: 'tool-input-start',
                  id: value.item.call_id,
                  toolName: value.item.name,
                });
              } else if (value.item.type === 'web_search_call') {
                ongoingToolCalls[value.output_index] = {
                  toolName: webSearchToolName ?? 'web_search',
                  toolCallId: value.item.id,
                };

                controller.enqueue({
                  type: 'tool-input-start',
                  id: value.item.id,
                  toolName: webSearchToolName ?? 'web_search',
                  providerExecuted: true,
                });
              } else if (value.item.type === 'computer_call') {
                ongoingToolCalls[value.output_index] = {
                  toolName: 'computer_use',
                  toolCallId: value.item.id,
                };

                controller.enqueue({
                  type: 'tool-input-start',
                  id: value.item.id,
                  toolName: 'computer_use',
                  providerExecuted: true,
                });
              } else if (value.item.type === 'code_interpreter_call') {
                ongoingToolCalls[value.output_index] = {
                  toolName: 'code_interpreter',
                  toolCallId: value.item.id,
                  codeInterpreter: {
                    containerId: value.item.container_id,
                  },
                };

                controller.enqueue({
                  type: 'tool-input-start',
                  id: value.item.id,
                  toolName: 'code_interpreter',
                  providerExecuted: true,
                });

                controller.enqueue({
                  type: 'tool-input-delta',
                  id: value.item.id,
                  delta: `{"containerId":"${value.item.container_id}","code":"`,
                });
              } else if (value.item.type === 'file_search_call') {
                controller.enqueue({
                  type: 'tool-call',
                  toolCallId: value.item.id,
                  toolName: 'file_search',
                  input: '{}',
                  providerExecuted: true,
                });
              } else if (value.item.type === 'image_generation_call') {
                controller.enqueue({
                  type: 'tool-call',
                  toolCallId: value.item.id,
                  toolName: 'image_generation',
                  input: '{}',
                  providerExecuted: true,
                });
              } else if (value.item.type === 'message') {
                controller.enqueue({
                  type: 'text-start',
                  id: value.item.id,
                  providerMetadata: {
                    openai: {
                      itemId: value.item.id,
                    },
                  },
                });
              } else if (isResponseOutputItemAddedReasoningChunk(value)) {
                activeReasoning[value.item.id] = {
                  encryptedContent: value.item.encrypted_content,
                  summaryParts: [0],
                };

                controller.enqueue({
                  type: 'reasoning-start',
                  id: `${value.item.id}:0`,
                  providerMetadata: {
                    openai: {
                      itemId: value.item.id,
                      reasoningEncryptedContent:
                        value.item.encrypted_content ?? null,
                    },
                  },
                });
              }
            } else if (isResponseOutputItemDoneChunk(value)) {
              if (value.item.type === 'function_call') {
                ongoingToolCalls[value.output_index] = undefined;
                hasFunctionCall = true;

                controller.enqueue({
                  type: 'tool-input-end',
                  id: value.item.call_id,
                });

                controller.enqueue({
                  type: 'tool-call',
                  toolCallId: value.item.call_id,
                  toolName: value.item.name,
                  input: value.item.arguments,
                  providerMetadata: {
                    openai: {
                      itemId: value.item.id,
                    },
                  },
                });
              } else if (value.item.type === 'web_search_call') {
                ongoingToolCalls[value.output_index] = undefined;

                controller.enqueue({
                  type: 'tool-input-end',
                  id: value.item.id,
                });

                controller.enqueue({
                  type: 'tool-call',
                  toolCallId: value.item.id,
                  toolName: 'web_search',
                  input: JSON.stringify({ action: value.item.action }),
                  providerExecuted: true,
                });

                controller.enqueue({
                  type: 'tool-result',
                  toolCallId: value.item.id,
                  toolName: 'web_search',
                  result: { status: value.item.status },
                  providerExecuted: true,
                });
              } else if (value.item.type === 'computer_call') {
                ongoingToolCalls[value.output_index] = undefined;

                controller.enqueue({
                  type: 'tool-input-end',
                  id: value.item.id,
                });

                controller.enqueue({
                  type: 'tool-call',
                  toolCallId: value.item.id,
                  toolName: 'computer_use',
                  input: '',
                  providerExecuted: true,
                });

                controller.enqueue({
                  type: 'tool-result',
                  toolCallId: value.item.id,
                  toolName: 'computer_use',
                  result: {
                    type: 'computer_use_tool_result',
                    status: value.item.status || 'completed',
                  },
                  providerExecuted: true,
                });
              } else if (value.item.type === 'file_search_call') {
                ongoingToolCalls[value.output_index] = undefined;

                controller.enqueue({
                  type: 'tool-result',
                  toolCallId: value.item.id,
                  toolName: 'file_search',
                  result: {
                    queries: value.item.queries,
                    results:
                      value.item.results?.map(result => ({
                        attributes: result.attributes,
                        fileId: result.file_id,
                        filename: result.filename,
                        score: result.score,
                        text: result.text,
                      })) ?? null,
                  } satisfies InferSchema<typeof fileSearchOutputSchema>,
                  providerExecuted: true,
                });
              } else if (value.item.type === 'code_interpreter_call') {
                ongoingToolCalls[value.output_index] = undefined;

                controller.enqueue({
                  type: 'tool-result',
                  toolCallId: value.item.id,
                  toolName: 'code_interpreter',
                  result: {
                    outputs: value.item.outputs,
                  } satisfies InferSchema<typeof codeInterpreterOutputSchema>,
                  providerExecuted: true,
                });
              } else if (value.item.type === 'image_generation_call') {
                controller.enqueue({
                  type: 'tool-result',
                  toolCallId: value.item.id,
                  toolName: 'image_generation',
                  result: {
                    result: value.item.result,
                  } satisfies InferSchema<typeof imageGenerationOutputSchema>,
                  providerExecuted: true,
                });
              } else if (value.item.type === 'local_shell_call') {
                ongoingToolCalls[value.output_index] = undefined;

                controller.enqueue({
                  type: 'tool-call',
                  toolCallId: value.item.call_id,
                  toolName: 'local_shell',
                  input: JSON.stringify({
                    action: {
                      type: 'exec',
                      command: value.item.action.command,
                      timeoutMs: value.item.action.timeout_ms,
                      user: value.item.action.user,
                      workingDirectory: value.item.action.working_directory,
                      env: value.item.action.env,
                    },
                  } satisfies InferSchema<typeof localShellInputSchema>),
                  providerMetadata: {
                    openai: { itemId: value.item.id },
                  },
                });
              } else if (value.item.type === 'message') {
                controller.enqueue({
                  type: 'text-end',
                  id: value.item.id,
                });
              } else if (isResponseOutputItemDoneReasoningChunk(value)) {
                const activeReasoningPart = activeReasoning[value.item.id];

                for (const summaryIndex of activeReasoningPart.summaryParts) {
                  controller.enqueue({
                    type: 'reasoning-end',
                    id: `${value.item.id}:${summaryIndex}`,
                    providerMetadata: {
                      openai: {
                        itemId: value.item.id,
                        reasoningEncryptedContent:
                          value.item.encrypted_content ?? null,
                      },
                    },
                  });
                }

                delete activeReasoning[value.item.id];
              }
            } else if (isResponseFunctionCallArgumentsDeltaChunk(value)) {
              const toolCall = ongoingToolCalls[value.output_index];

              if (toolCall != null) {
                controller.enqueue({
                  type: 'tool-input-delta',
                  id: toolCall.toolCallId,
                  delta: value.delta,
                });
              }
            } else if (isResponseImageGenerationCallPartialImageChunk(value)) {
              controller.enqueue({
                type: 'tool-result',
                toolCallId: value.item_id,
                toolName: 'image_generation',
                result: {
                  result: value.partial_image_b64,
                } satisfies InferSchema<typeof imageGenerationOutputSchema>,
                providerExecuted: true,
                preliminary: true,
              });
            } else if (isResponseCodeInterpreterCallCodeDeltaChunk(value)) {
              const toolCall = ongoingToolCalls[value.output_index];

              if (toolCall != null) {
                controller.enqueue({
                  type: 'tool-input-delta',
                  id: toolCall.toolCallId,
                  // The delta is code, which is embedding in a JSON string.
                  // To escape it, we use JSON.stringify and slice to remove the outer quotes.
                  delta: JSON.stringify(value.delta).slice(1, -1),
                });
              }
            } else if (isResponseCodeInterpreterCallCodeDoneChunk(value)) {
              const toolCall = ongoingToolCalls[value.output_index];

              if (toolCall != null) {
                controller.enqueue({
                  type: 'tool-input-delta',
                  id: toolCall.toolCallId,
                  delta: '"}',
                });

                controller.enqueue({
                  type: 'tool-input-end',
                  id: toolCall.toolCallId,
                });

                // immediately send the tool call after the input end:
                controller.enqueue({
                  type: 'tool-call',
                  toolCallId: toolCall.toolCallId,
                  toolName: 'code_interpreter',
                  input: JSON.stringify({
                    code: value.code,
                    containerId: toolCall.codeInterpreter!.containerId,
                  } satisfies InferSchema<typeof codeInterpreterInputSchema>),
                  providerExecuted: true,
                });
              }
            } else if (isResponseCreatedChunk(value)) {
              responseId = value.response.id;
              controller.enqueue({
                type: 'response-metadata',
                id: value.response.id,
                timestamp: new Date(value.response.created_at * 1000),
                modelId: value.response.model,
              });
            } else if (isTextDeltaChunk(value)) {
              controller.enqueue({
                type: 'text-delta',
                id: value.item_id,
                delta: value.delta,
              });

              if (options.providerOptions?.openai?.logprobs && value.logprobs) {
                logprobs.push(value.logprobs);
              }
            } else if (isResponseReasoningSummaryPartAddedChunk(value)) {
              // the first reasoning start is pushed in isResponseOutputItemAddedReasoningChunk.
              if (value.summary_index > 0) {
                activeReasoning[value.item_id]?.summaryParts.push(
                  value.summary_index,
                );

                controller.enqueue({
                  type: 'reasoning-start',
                  id: `${value.item_id}:${value.summary_index}`,
                  providerMetadata: {
                    openai: {
                      itemId: value.item_id,
                      reasoningEncryptedContent:
                        activeReasoning[value.item_id]?.encryptedContent ??
                        null,
                    },
                  },
                });
              }
            } else if (isResponseReasoningSummaryTextDeltaChunk(value)) {
              controller.enqueue({
                type: 'reasoning-delta',
                id: `${value.item_id}:${value.summary_index}`,
                delta: value.delta,
                providerMetadata: {
                  openai: {
                    itemId: value.item_id,
                  },
                },
              });
            } else if (isResponseFinishedChunk(value)) {
              finishReason = mapOpenAIResponseFinishReason({
                finishReason: value.response.incomplete_details?.reason,
                hasFunctionCall,
              });
              usage.inputTokens = value.response.usage.input_tokens;
              usage.outputTokens = value.response.usage.output_tokens;
              usage.totalTokens =
                value.response.usage.input_tokens +
                value.response.usage.output_tokens;
              usage.reasoningTokens =
                value.response.usage.output_tokens_details?.reasoning_tokens ??
                undefined;
              usage.cachedInputTokens =
                value.response.usage.input_tokens_details?.cached_tokens ??
                undefined;
              if (typeof value.response.service_tier === 'string') {
                serviceTier = value.response.service_tier;
              }
            } else if (isResponseAnnotationAddedChunk(value)) {
              if (value.annotation.type === 'url_citation') {
                controller.enqueue({
                  type: 'source',
                  sourceType: 'url',
                  id: self.config.generateId?.() ?? generateId(),
                  url: value.annotation.url,
                  title: value.annotation.title,
                });
              } else if (value.annotation.type === 'file_citation') {
                controller.enqueue({
                  type: 'source',
                  sourceType: 'document',
                  id: self.config.generateId?.() ?? generateId(),
                  mediaType: 'text/plain',
                  title:
                    value.annotation.quote ??
                    value.annotation.filename ??
                    'Document',
                  filename:
                    value.annotation.filename ?? value.annotation.file_id,
                });
              }
            } else if (isErrorChunk(value)) {
              controller.enqueue({ type: 'error', error: value });
            }
          },

          flush(controller) {
            const providerMetadata: SharedV3ProviderMetadata = {
              openai: {
                responseId,
              },
            };

            if (logprobs.length > 0) {
              providerMetadata.openai.logprobs = logprobs;
            }

            if (serviceTier !== undefined) {
              providerMetadata.openai.serviceTier = serviceTier;
            }

            controller.enqueue({
              type: 'finish',
              finishReason,
              usage,
              providerMetadata,
            });
          },
        }),
      ),
      request: { body },
      response: { headers: responseHeaders },
    };
  }
}

function isTextDeltaChunk(
  chunk: OpenAIResponsesChunk,
): chunk is OpenAIResponsesChunk & { type: 'response.output_text.delta' } {
  return chunk.type === 'response.output_text.delta';
}

function isResponseOutputItemDoneChunk(
  chunk: OpenAIResponsesChunk,
): chunk is OpenAIResponsesChunk & { type: 'response.output_item.done' } {
  return chunk.type === 'response.output_item.done';
}

function isResponseOutputItemDoneReasoningChunk(
  chunk: OpenAIResponsesChunk,
): chunk is OpenAIResponsesChunk & { type: 'response.output_item.done' } & {
  item: { type: 'reasoning' };
} {
  return (
    isResponseOutputItemDoneChunk(chunk) && chunk.item.type === 'reasoning'
  );
}

function isResponseFinishedChunk(
  chunk: OpenAIResponsesChunk,
): chunk is OpenAIResponsesChunk & {
  type: 'response.completed' | 'response.incomplete';
} {
  return (
    chunk.type === 'response.completed' || chunk.type === 'response.incomplete'
  );
}

function isResponseCreatedChunk(
  chunk: OpenAIResponsesChunk,
): chunk is OpenAIResponsesChunk & { type: 'response.created' } {
  return chunk.type === 'response.created';
}

function isResponseFunctionCallArgumentsDeltaChunk(
  chunk: OpenAIResponsesChunk,
): chunk is OpenAIResponsesChunk & {
  type: 'response.function_call_arguments.delta';
} {
  return chunk.type === 'response.function_call_arguments.delta';
}
function isResponseImageGenerationCallPartialImageChunk(
  chunk: OpenAIResponsesChunk,
): chunk is OpenAIResponsesChunk & {
  type: 'response.image_generation_call.partial_image';
} {
  return chunk.type === 'response.image_generation_call.partial_image';
}

function isResponseCodeInterpreterCallCodeDeltaChunk(
  chunk: OpenAIResponsesChunk,
): chunk is OpenAIResponsesChunk & {
  type: 'response.code_interpreter_call_code.delta';
} {
  return chunk.type === 'response.code_interpreter_call_code.delta';
}

function isResponseCodeInterpreterCallCodeDoneChunk(
  chunk: OpenAIResponsesChunk,
): chunk is OpenAIResponsesChunk & {
  type: 'response.code_interpreter_call_code.done';
} {
  return chunk.type === 'response.code_interpreter_call_code.done';
}

function isResponseOutputItemAddedChunk(
  chunk: OpenAIResponsesChunk,
): chunk is OpenAIResponsesChunk & { type: 'response.output_item.added' } {
  return chunk.type === 'response.output_item.added';
}

function isResponseOutputItemAddedReasoningChunk(
  chunk: OpenAIResponsesChunk,
): chunk is OpenAIResponsesChunk & {
  type: 'response.output_item.added';
  item: { type: 'reasoning' };
} {
  return (
    isResponseOutputItemAddedChunk(chunk) && chunk.item.type === 'reasoning'
  );
}

function isResponseAnnotationAddedChunk(
  chunk: OpenAIResponsesChunk,
): chunk is OpenAIResponsesChunk & {
  type: 'response.output_text.annotation.added';
} {
  return chunk.type === 'response.output_text.annotation.added';
}

function isResponseReasoningSummaryPartAddedChunk(
  chunk: OpenAIResponsesChunk,
): chunk is OpenAIResponsesChunk & {
  type: 'response.reasoning_summary_part.added';
} {
  return chunk.type === 'response.reasoning_summary_part.added';
}

function isResponseReasoningSummaryTextDeltaChunk(
  chunk: OpenAIResponsesChunk,
): chunk is OpenAIResponsesChunk & {
  type: 'response.reasoning_summary_text.delta';
} {
  return chunk.type === 'response.reasoning_summary_text.delta';
}

function isErrorChunk(
  chunk: OpenAIResponsesChunk,
): chunk is OpenAIResponsesChunk & { type: 'error' } {
  return chunk.type === 'error';
}

type ResponsesModelConfig = {
  isReasoningModel: boolean;
  systemMessageMode: 'remove' | 'system' | 'developer';
  requiredAutoTruncation: boolean;
  supportsFlexProcessing: boolean;
  supportsPriorityProcessing: boolean;
};

function getResponsesModelConfig(modelId: string): ResponsesModelConfig {
  const supportsFlexProcessing =
    modelId.startsWith('o3') ||
    modelId.startsWith('o4-mini') ||
    (modelId.startsWith('gpt-5') && !modelId.startsWith('gpt-5-chat'));
  const supportsPriorityProcessing =
    modelId.startsWith('gpt-4') ||
    modelId.startsWith('gpt-5-mini') ||
    (modelId.startsWith('gpt-5') &&
      !modelId.startsWith('gpt-5-nano') &&
      !modelId.startsWith('gpt-5-chat')) ||
    modelId.startsWith('o3') ||
    modelId.startsWith('o4-mini');
  const defaults = {
    requiredAutoTruncation: false,
    systemMessageMode: 'system' as const,
    supportsFlexProcessing,
    supportsPriorityProcessing,
  };

  // gpt-5-chat models are non-reasoning
  if (modelId.startsWith('gpt-5-chat')) {
    return {
      ...defaults,
      isReasoningModel: false,
    };
  }

  // o series reasoning models:
  if (
    modelId.startsWith('o') ||
    modelId.startsWith('gpt-5') ||
    modelId.startsWith('codex-') ||
    modelId.startsWith('computer-use')
  ) {
    if (modelId.startsWith('o1-mini') || modelId.startsWith('o1-preview')) {
      return {
        ...defaults,
        isReasoningModel: true,
        systemMessageMode: 'remove',
      };
    }

    return {
      ...defaults,
      isReasoningModel: true,
      systemMessageMode: 'developer',
    };
  }

  // gpt models:
  return {
    ...defaults,
    isReasoningModel: false,
  };
<<<<<<< HEAD
}

// TODO AI SDK 6: use optional here instead of nullish
const openaiResponsesProviderOptionsSchema = z.object({
  include: z
    .array(
      z.enum([
        'reasoning.encrypted_content',
        'file_search_call.results',
        'message.output_text.logprobs',
      ]),
    )
    .nullish(),
  instructions: z.string().nullish(),

  /**
   * Return the log probabilities of the tokens.
   *
   * Setting to true will return the log probabilities of the tokens that
   * were generated.
   *
   * Setting to a number will return the log probabilities of the top n
   * tokens that were generated.
   *
   * @see https://platform.openai.com/docs/api-reference/responses/create
   * @see https://cookbook.openai.com/examples/using_logprobs
   */
  logprobs: z
    .union([z.boolean(), z.number().min(1).max(TOP_LOGPROBS_MAX)])
    .optional(),

  /**
   * The maximum number of total calls to built-in tools that can be processed in a response.
   * This maximum number applies across all built-in tool calls, not per individual tool.
   * Any further attempts to call a tool by the model will be ignored.
   */
  maxToolCalls: z.number().nullish(),

  metadata: z.any().nullish(),
  parallelToolCalls: z.boolean().nullish(),
  previousResponseId: z.string().nullish(),
  promptCacheKey: z.string().nullish(),
  reasoningEffort: z.string().nullish(),
  reasoningSummary: z.string().nullish(),
  safetyIdentifier: z.string().nullish(),
  serviceTier: z.enum(['auto', 'flex', 'priority', 'default']).nullish(),
  store: z.boolean().nullish(),
  strictJsonSchema: z.boolean().nullish(),
  textVerbosity: z.enum(['low', 'medium', 'high']).nullish(),
  user: z.string().nullish(),
});

export type OpenAIResponsesProviderOptions = z.infer<
  typeof openaiResponsesProviderOptionsSchema
>;
=======
}
>>>>>>> 8f2510a8
<|MERGE_RESOLUTION|>--- conflicted
+++ resolved
@@ -1340,62 +1340,4 @@
     ...defaults,
     isReasoningModel: false,
   };
-<<<<<<< HEAD
-}
-
-// TODO AI SDK 6: use optional here instead of nullish
-const openaiResponsesProviderOptionsSchema = z.object({
-  include: z
-    .array(
-      z.enum([
-        'reasoning.encrypted_content',
-        'file_search_call.results',
-        'message.output_text.logprobs',
-      ]),
-    )
-    .nullish(),
-  instructions: z.string().nullish(),
-
-  /**
-   * Return the log probabilities of the tokens.
-   *
-   * Setting to true will return the log probabilities of the tokens that
-   * were generated.
-   *
-   * Setting to a number will return the log probabilities of the top n
-   * tokens that were generated.
-   *
-   * @see https://platform.openai.com/docs/api-reference/responses/create
-   * @see https://cookbook.openai.com/examples/using_logprobs
-   */
-  logprobs: z
-    .union([z.boolean(), z.number().min(1).max(TOP_LOGPROBS_MAX)])
-    .optional(),
-
-  /**
-   * The maximum number of total calls to built-in tools that can be processed in a response.
-   * This maximum number applies across all built-in tool calls, not per individual tool.
-   * Any further attempts to call a tool by the model will be ignored.
-   */
-  maxToolCalls: z.number().nullish(),
-
-  metadata: z.any().nullish(),
-  parallelToolCalls: z.boolean().nullish(),
-  previousResponseId: z.string().nullish(),
-  promptCacheKey: z.string().nullish(),
-  reasoningEffort: z.string().nullish(),
-  reasoningSummary: z.string().nullish(),
-  safetyIdentifier: z.string().nullish(),
-  serviceTier: z.enum(['auto', 'flex', 'priority', 'default']).nullish(),
-  store: z.boolean().nullish(),
-  strictJsonSchema: z.boolean().nullish(),
-  textVerbosity: z.enum(['low', 'medium', 'high']).nullish(),
-  user: z.string().nullish(),
-});
-
-export type OpenAIResponsesProviderOptions = z.infer<
-  typeof openaiResponsesProviderOptionsSchema
->;
-=======
-}
->>>>>>> 8f2510a8
+}